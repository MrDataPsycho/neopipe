<<<<<<< HEAD
import pytest
from neopipe.result import Result, Ok, Err
from neopipe.task import FunctionTask, ContainerTask, ContainerTaskBase

# Mock function for testing
def success_func(x: int) -> Result[int, str]:
    return Ok(x + 1)

def failure_func(x: int) -> Result[int, str]:
    return Err("Failed to process")

# Mock container task for testing
class MockContainerTask(ContainerTaskBase):
    def __init__(self, factor: int):
        self.factor = factor

    def __call__(self, x: int) -> Result[int, str]:
        if x > 0:
            return Ok(x * self.factor)
        return Err("Invalid input")

def test_function_task_success():
    task = FunctionTask(success_func, retries=3)
    result = task(1)
    assert result.is_ok()
    assert result.unwrap() == 2

def test_function_task_failure():
    task = FunctionTask(failure_func, retries=3)
    result = task(1)
    assert result.is_err()
    assert result.unwrap_err() == "Failed to process"

def test_function_task_retries():
    def flaky_func(x: int) -> Result[int, str]:
        if x == 1:
            raise Exception("Random failure")
        return Ok(x + 1)
    
    task = FunctionTask(flaky_func, retries=3)
    result = task(1)
    assert result.is_err()
    assert "Random failure" in result.unwrap_err()

def test_function_task_eventually_succeeds():
    attempts = 0

    def flaky_func(x: int) -> Result[int, str]:
        nonlocal attempts
        attempts += 1
        if attempts < 2:
            raise Exception("Temporary failure")
        return Ok(x + 1)
    
    task = FunctionTask(flaky_func, retries=3)
    result = task(1)
    assert result.is_ok()
    assert result.unwrap() == 2

def test_container_task_success():
    container = MockContainerTask(factor=2)
    task = ContainerTask(container, retries=3)
    result = task(2)
    assert result.is_ok()
    assert result.unwrap() == 4

def test_container_task_failure():
    container = MockContainerTask(factor=2)
    task = ContainerTask(container, retries=3)
    result = task(0)
    assert result.is_err()
    assert result.unwrap_err() == "Invalid input"

def test_container_task_retries():
    class FlakyContainerTask(ContainerTaskBase):
        def __init__(self):
            self.attempt = 0
        
        def __call__(self, x: int) -> Result[int, str]:
            self.attempt += 1
            if self.attempt < 3:
                raise Exception("Temporary failure")
            return Ok(x * 2)

    container = FlakyContainerTask()
    task = ContainerTask(container, retries=3)
    result = task(2)
    assert result.is_ok()
    assert result.unwrap() == 4

def test_container_task_eventually_succeeds():
    class FlakyContainerTask(ContainerTaskBase):
        def __init__(self):
            self.attempt = 0
        
        def __call__(self, x: int) -> Result[int, str]:
            self.attempt += 1
            if self.attempt < 2:
                raise Exception("Temporary failure")
            return Ok(x * 2)

    container = FlakyContainerTask()
    task = ContainerTask(container, retries=3)
    result = task(2)
    assert result.is_ok()
    assert result.unwrap() == 4
=======
from neopipe.result import Err, Ok, Result
from neopipe.task import ClassSyncTask, FunctionSyncTask

# -----------------------------
# FunctionSyncTask definitions
# -----------------------------


@FunctionSyncTask.decorator(retries=2)
def add_10(result: Result[int, str]) -> Result[int, str]:
    if result.is_ok():
        return Ok(result.unwrap() + 10)
    return result


@FunctionSyncTask.decorator(retries=2)
def fail_on_zero(result: Result[int, str]) -> Result[int, str]:
    if result.is_ok() and result.unwrap() == 0:
        return Err("Cannot be zero")
    return result


# -----------------------------
# ClassSyncTask definitions
# -----------------------------


class MultiplyTask(ClassSyncTask[int, str]):
    def __init__(self, multiplier: int):
        super().__init__()
        self.multiplier = multiplier

    def execute(self, result: Result[int, str]) -> Result[int, str]:
        if result.is_ok():
            return Ok(result.unwrap() * self.multiplier)
        return result


class AlwaysFailTask(ClassSyncTask[int, str]):
    def execute(self, result: Result[int, str]) -> Result[int, str]:
        return Err("Always fails")


# -----------------------------
# Tests for FunctionSyncTask
# -----------------------------


def test_function_sync_task_success():
    input_result = Ok(5)
    output = add_10(input_result)
    assert output == Ok(15)


def test_function_sync_task_propagates_err():
    err = Err("bad input")
    output = add_10(err)
    assert output == err


def test_function_sync_task_fails_on_zero():
    result = fail_on_zero(Ok(0))
    assert result.is_err()
    assert result.err() == "Cannot be zero"


# -----------------------------
# Tests for ClassSyncTask
# -----------------------------


def test_class_sync_task_success():
    task = MultiplyTask(multiplier=3)
    output = task(Ok(7))
    assert output == Ok(21)


def test_class_sync_task_propagates_err():
    task = MultiplyTask(2)
    output = task(Err("upstream error"))
    assert output == Err("upstream error")


def test_class_sync_task_always_fails():
    task = AlwaysFailTask()
    result = task(Ok(123))
    assert result.is_err()
    assert result.err() == "Always fails"


# -----------------------------
# Task Name Checks
# -----------------------------


def test_function_task_name():
    assert add_10.task_name == "add_10"


def test_class_task_name():
    task = MultiplyTask(2)
    assert task.task_name == "MultiplyTask"
>>>>>>> 81a8e753
<|MERGE_RESOLUTION|>--- conflicted
+++ resolved
@@ -1,111 +1,3 @@
-<<<<<<< HEAD
-import pytest
-from neopipe.result import Result, Ok, Err
-from neopipe.task import FunctionTask, ContainerTask, ContainerTaskBase
-
-# Mock function for testing
-def success_func(x: int) -> Result[int, str]:
-    return Ok(x + 1)
-
-def failure_func(x: int) -> Result[int, str]:
-    return Err("Failed to process")
-
-# Mock container task for testing
-class MockContainerTask(ContainerTaskBase):
-    def __init__(self, factor: int):
-        self.factor = factor
-
-    def __call__(self, x: int) -> Result[int, str]:
-        if x > 0:
-            return Ok(x * self.factor)
-        return Err("Invalid input")
-
-def test_function_task_success():
-    task = FunctionTask(success_func, retries=3)
-    result = task(1)
-    assert result.is_ok()
-    assert result.unwrap() == 2
-
-def test_function_task_failure():
-    task = FunctionTask(failure_func, retries=3)
-    result = task(1)
-    assert result.is_err()
-    assert result.unwrap_err() == "Failed to process"
-
-def test_function_task_retries():
-    def flaky_func(x: int) -> Result[int, str]:
-        if x == 1:
-            raise Exception("Random failure")
-        return Ok(x + 1)
-    
-    task = FunctionTask(flaky_func, retries=3)
-    result = task(1)
-    assert result.is_err()
-    assert "Random failure" in result.unwrap_err()
-
-def test_function_task_eventually_succeeds():
-    attempts = 0
-
-    def flaky_func(x: int) -> Result[int, str]:
-        nonlocal attempts
-        attempts += 1
-        if attempts < 2:
-            raise Exception("Temporary failure")
-        return Ok(x + 1)
-    
-    task = FunctionTask(flaky_func, retries=3)
-    result = task(1)
-    assert result.is_ok()
-    assert result.unwrap() == 2
-
-def test_container_task_success():
-    container = MockContainerTask(factor=2)
-    task = ContainerTask(container, retries=3)
-    result = task(2)
-    assert result.is_ok()
-    assert result.unwrap() == 4
-
-def test_container_task_failure():
-    container = MockContainerTask(factor=2)
-    task = ContainerTask(container, retries=3)
-    result = task(0)
-    assert result.is_err()
-    assert result.unwrap_err() == "Invalid input"
-
-def test_container_task_retries():
-    class FlakyContainerTask(ContainerTaskBase):
-        def __init__(self):
-            self.attempt = 0
-        
-        def __call__(self, x: int) -> Result[int, str]:
-            self.attempt += 1
-            if self.attempt < 3:
-                raise Exception("Temporary failure")
-            return Ok(x * 2)
-
-    container = FlakyContainerTask()
-    task = ContainerTask(container, retries=3)
-    result = task(2)
-    assert result.is_ok()
-    assert result.unwrap() == 4
-
-def test_container_task_eventually_succeeds():
-    class FlakyContainerTask(ContainerTaskBase):
-        def __init__(self):
-            self.attempt = 0
-        
-        def __call__(self, x: int) -> Result[int, str]:
-            self.attempt += 1
-            if self.attempt < 2:
-                raise Exception("Temporary failure")
-            return Ok(x * 2)
-
-    container = FlakyContainerTask()
-    task = ContainerTask(container, retries=3)
-    result = task(2)
-    assert result.is_ok()
-    assert result.unwrap() == 4
-=======
 from neopipe.result import Err, Ok, Result
 from neopipe.task import ClassSyncTask, FunctionSyncTask
 
@@ -195,7 +87,6 @@
     assert result.is_err()
     assert result.err() == "Always fails"
 
-
 # -----------------------------
 # Task Name Checks
 # -----------------------------
@@ -207,5 +98,4 @@
 
 def test_class_task_name():
     task = MultiplyTask(2)
-    assert task.task_name == "MultiplyTask"
->>>>>>> 81a8e753
+    assert task.task_name == "MultiplyTask"