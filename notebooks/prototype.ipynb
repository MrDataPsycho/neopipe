{
 "cells": [
  {
   "cell_type": "code",
   "execution_count": 1,
   "metadata": {},
   "outputs": [],
   "source": [
<<<<<<< HEAD
    "import logging\n",
    "import time\n",
    "from typing import Any, Callable, TypeVar, Union\n",
    "from neopipe.result import Err, Ok, Result\n",
    "from neopipe.task import Task, FunctionTask, ContainerTask, ContainerTaskBase\n",
    "from neopipe.pipeline import Pipeline"
=======
    "from neopipe.result import Result, Ok, Err\n",
    "from neopipe.task import FunctionAsyncTask\n",
    "from neopipe.async_pipeline import AsyncPipeline"
>>>>>>> 81a8e753
   ]
  },
  {
   "cell_type": "code",
   "execution_count": 2,
   "metadata": {},
   "outputs": [],
   "source": [
<<<<<<< HEAD
    "\n",
    "logger = logging.getLogger(__name__)\n",
    "\n",
    "T = TypeVar(\"T\")\n",
    "E = TypeVar(\"E\")\n"
=======
    "@FunctionAsyncTask.decorator(retries=1)\n",
    "async def add_one(res: Result[int, str]) -> Result[int, str]:\n",
    "    if res.is_ok():\n",
    "        return Ok(res.unwrap() + 1)\n",
    "    return res\n",
    "\n",
    "@FunctionAsyncTask.decorator(retries=1)\n",
    "async def multiply_two(res: Result[int, str]) -> Result[int, str]:\n",
    "    if res.is_ok():\n",
    "        return Ok(res.unwrap() * 2)\n",
    "    return res\n"
>>>>>>> 81a8e753
   ]
  },
  {
   "cell_type": "code",
   "execution_count": 9,
   "metadata": {},
   "outputs": [],
   "source": [
    "async def test_run_parallel_success():\n",
    "    p1 = AsyncPipeline.from_tasks([add_one, multiply_two])\n",
    "    p2 = AsyncPipeline.from_tasks([multiply_two, add_one])\n",
    "    inputs = [Ok(1), Ok(2)]\n",
    "    res = await AsyncPipeline.run_parallel([p1, p2], inputs, debug=True)\n",
    "    return res\n",
    "    # assert res == Ok([[2, 4], [4, 5]])"
   ]
  },
  {
   "cell_type": "code",
   "execution_count": 10,
   "metadata": {},
   "outputs": [
    {
     "name": "stderr",
     "output_type": "stream",
     "text": [
<<<<<<< HEAD
      "2024-07-14 03:26:09 - neopipe.pipeline - INFO - Pipeline started (UUID: 82d1f203-699e-4a4f-8ca8-9df87ddfc7ca)\n",
      "2024-07-14 03:26:09 - neopipe.task - INFO - Function add_task succeeded on attempt 1\n",
      "2024-07-14 03:26:09 - neopipe.pipeline - INFO - 1/2 is complete\n",
      "2024-07-14 03:26:09 - neopipe.task - INFO - Container MultiplyTask succeeded on attempt 1\n",
      "2024-07-14 03:26:09 - neopipe.pipeline - INFO - 2/2 is complete\n"
     ]
    },
    {
     "name": "stdout",
     "output_type": "stream",
     "text": [
      "Callable <function add_task at 0x111018540>\n",
      "9\n"
     ]
    }
   ],
   "source": [
    "# Define a simple function task\n",
    "def simple_task(x: int) -> Result[int, str]:\n",
    "    return Ok(x + 1)\n",
    "\n",
    "\n",
    "# Define a container task class\n",
    "class MultiplyTask(ContainerTaskBase):\n",
    "    def __init__(self, factor: int):\n",
    "        self.factor = factor\n",
    "\n",
    "    def __call__(self, x: int) -> Result[int, str]:\n",
    "        return Ok(x * self.factor)\n",
    "\n",
    "\n",
    "# Create a pipeline\n",
    "pipeline = Pipeline()\n",
    "\n",
    "# Register tasks using the decorator\n",
    "@pipeline.register(retries=2)\n",
    "def add_task(x: int) -> Result[int, str]:\n",
    "    return Ok(x + 2)\n",
    "\n",
    "\n",
    "# Register a container task\n",
    "multiply_task_instance = MultiplyTask(3)\n",
    "pipeline.append_task(ContainerTask(multiply_task_instance))\n",
    "\n",
    "# Run the pipeline\n",
    "result = pipeline.run(1, show_progress=True)\n",
    "print(result.unwrap())  # Should print 9 ((1 + 2) * 3)\n"
=======
      "2025-04-18 22:02:45 - neopipe.task - INFO - [add_one] Attempt 1 - Task ID: 70fe5576-79e4-4984-82fb-33337815451c\n",
      "2025-04-18 22:02:45 - neopipe.task - INFO - [add_one] Success on attempt 1\n",
      "2025-04-18 22:02:45 - neopipe.task - INFO - [multiply_two] Attempt 1 - Task ID: b54e5167-ef7c-41dd-a83e-dc5e24af873e\n",
      "2025-04-18 22:02:45 - neopipe.task - INFO - [multiply_two] Success on attempt 1\n",
      "2025-04-18 22:02:45 - neopipe.task - INFO - [multiply_two] Attempt 1 - Task ID: b54e5167-ef7c-41dd-a83e-dc5e24af873e\n",
      "2025-04-18 22:02:45 - neopipe.task - INFO - [multiply_two] Success on attempt 1\n",
      "2025-04-18 22:02:45 - neopipe.task - INFO - [add_one] Attempt 1 - Task ID: 70fe5576-79e4-4984-82fb-33337815451c\n",
      "2025-04-18 22:02:45 - neopipe.task - INFO - [add_one] Success on attempt 1\n"
     ]
    }
   ],
   "source": [
    "result = await test_run_parallel_success()"
>>>>>>> 81a8e753
   ]
  },
  {
   "cell_type": "code",
<<<<<<< HEAD
   "execution_count": 4,
   "metadata": {},
   "outputs": [
    {
     "name": "stderr",
     "output_type": "stream",
     "text": [
      "2024-07-14 03:26:09 - neopipe.pipeline - INFO - Pipeline started (UUID: c53baeb6-4d6d-4449-984a-3d0a109d0f51)\n",
      "2024-07-14 03:26:09 - neopipe.task - INFO - Container MultiplyTask succeeded on attempt 1\n",
      "2024-07-14 03:26:09 - neopipe.pipeline - INFO - 1/1 is complete\n"
     ]
    },
    {
     "name": "stdout",
     "output_type": "stream",
     "text": [
      "Class <class '__main__.MultiplyTask'>\n",
      "6\n"
     ]
    }
   ],
   "source": [
    "# Define a container task class\n",
    "class MultiplyTask(ContainerTaskBase):\n",
    "    def __init__(self, factor: int):\n",
    "        self.factor = factor\n",
    "\n",
    "    def __call__(self, x: int) -> Result[int, str]:\n",
    "        return Ok(x * self.factor)\n",
    "\n",
    "# Create a pipeline\n",
    "pipeline = Pipeline()\n",
    "\n",
    "# Register the container task using the decorator\n",
    "@pipeline.register(retries=2)\n",
    "class MultiplyTask(ContainerTaskBase):\n",
    "    def __init__(self, factor: int = 3):\n",
    "        self.factor = factor\n",
    "\n",
    "    def __call__(self, x: int) -> Result[int, str]:\n",
    "        return Ok(x * self.factor)\n",
    "\n",
    "# Run the pipeline\n",
    "result = pipeline.run(2, show_progress=True)\n",
    "print(result.unwrap())  # Should print 6 if factor is set to 3 in MultiplyTask's init\n"
   ]
  },
  {
   "cell_type": "code",
   "execution_count": 5,
   "metadata": {},
   "outputs": [
    {
     "name": "stdout",
     "output_type": "stream",
     "text": [
      "Callable <class '__main__.InvalidTask'>\n"
     ]
    }
   ],
   "source": [
    "pipeline = Pipeline()\n",
    "\n",
    "@pipeline.register(retries=1)\n",
    "class InvalidTask:\n",
    "    pass"
   ]
  },
  {
   "cell_type": "code",
   "execution_count": 6,
   "metadata": {},
   "outputs": [
    {
     "data": {
      "text/plain": [
       "True"
      ]
     },
     "execution_count": 6,
=======
   "execution_count": 11,
   "metadata": {},
   "outputs": [
    {
     "data": {
      "text/plain": [
       "([PipelineResult(name='AsyncPipeline-f91635fe-7428-4a8c-af32-e9d95380eaf4', result=4),\n",
       "  PipelineResult(name='AsyncPipeline-ae60c73c-b043-469a-a679-d6cc3f464a2a', result=5)],\n",
       " PipelineTrace(pipelines=[SinglePipelineTrace(name='AsyncPipeline-f91635fe-7428-4a8c-af32-e9d95380eaf4', tasks=[('add_one', Ok(2)), ('multiply_two', Ok(4))]), SinglePipelineTrace(name='AsyncPipeline-ae60c73c-b043-469a-a679-d6cc3f464a2a', tasks=[('multiply_two', Ok(4)), ('add_one', Ok(5))])]))"
      ]
     },
     "execution_count": 11,
>>>>>>> 81a8e753
     "metadata": {},
     "output_type": "execute_result"
    }
   ],
   "source": [
<<<<<<< HEAD
    "class AnotherInvalidTask:\n",
    "    pass\n",
    "\n",
    "callable(AnotherInvalidTask)"
=======
    "result.unwrap()"
>>>>>>> 81a8e753
   ]
  }
 ],
 "metadata": {
  "kernelspec": {
   "display_name": ".venv",
   "language": "python",
   "name": "python3"
  },
  "language_info": {
   "codemirror_mode": {
    "name": "ipython",
    "version": 3
   },
   "file_extension": ".py",
   "mimetype": "text/x-python",
   "name": "python",
   "nbconvert_exporter": "python",
   "pygments_lexer": "ipython3",
   "version": "3.11.9"
  }
 },
 "nbformat": 4,
 "nbformat_minor": 2
}<|MERGE_RESOLUTION|>--- conflicted
+++ resolved
@@ -6,18 +6,12 @@
    "metadata": {},
    "outputs": [],
    "source": [
-<<<<<<< HEAD
     "import logging\n",
     "import time\n",
     "from typing import Any, Callable, TypeVar, Union\n",
     "from neopipe.result import Err, Ok, Result\n",
     "from neopipe.task import Task, FunctionTask, ContainerTask, ContainerTaskBase\n",
     "from neopipe.pipeline import Pipeline"
-=======
-    "from neopipe.result import Result, Ok, Err\n",
-    "from neopipe.task import FunctionAsyncTask\n",
-    "from neopipe.async_pipeline import AsyncPipeline"
->>>>>>> 81a8e753
    ]
   },
   {
@@ -26,52 +20,22 @@
    "metadata": {},
    "outputs": [],
    "source": [
-<<<<<<< HEAD
     "\n",
     "logger = logging.getLogger(__name__)\n",
     "\n",
     "T = TypeVar(\"T\")\n",
     "E = TypeVar(\"E\")\n"
-=======
-    "@FunctionAsyncTask.decorator(retries=1)\n",
-    "async def add_one(res: Result[int, str]) -> Result[int, str]:\n",
-    "    if res.is_ok():\n",
-    "        return Ok(res.unwrap() + 1)\n",
-    "    return res\n",
-    "\n",
-    "@FunctionAsyncTask.decorator(retries=1)\n",
-    "async def multiply_two(res: Result[int, str]) -> Result[int, str]:\n",
-    "    if res.is_ok():\n",
-    "        return Ok(res.unwrap() * 2)\n",
-    "    return res\n"
->>>>>>> 81a8e753
-   ]
-  },
-  {
-   "cell_type": "code",
-   "execution_count": 9,
-   "metadata": {},
-   "outputs": [],
-   "source": [
-    "async def test_run_parallel_success():\n",
-    "    p1 = AsyncPipeline.from_tasks([add_one, multiply_two])\n",
-    "    p2 = AsyncPipeline.from_tasks([multiply_two, add_one])\n",
-    "    inputs = [Ok(1), Ok(2)]\n",
-    "    res = await AsyncPipeline.run_parallel([p1, p2], inputs, debug=True)\n",
-    "    return res\n",
-    "    # assert res == Ok([[2, 4], [4, 5]])"
-   ]
-  },
-  {
-   "cell_type": "code",
-   "execution_count": 10,
+   ]
+  },
+  {
+   "cell_type": "code",
+   "execution_count": 3,
    "metadata": {},
    "outputs": [
     {
      "name": "stderr",
      "output_type": "stream",
      "text": [
-<<<<<<< HEAD
       "2024-07-14 03:26:09 - neopipe.pipeline - INFO - Pipeline started (UUID: 82d1f203-699e-4a4f-8ca8-9df87ddfc7ca)\n",
       "2024-07-14 03:26:09 - neopipe.task - INFO - Function add_task succeeded on attempt 1\n",
       "2024-07-14 03:26:09 - neopipe.pipeline - INFO - 1/2 is complete\n",
@@ -119,26 +83,10 @@
     "# Run the pipeline\n",
     "result = pipeline.run(1, show_progress=True)\n",
     "print(result.unwrap())  # Should print 9 ((1 + 2) * 3)\n"
-=======
-      "2025-04-18 22:02:45 - neopipe.task - INFO - [add_one] Attempt 1 - Task ID: 70fe5576-79e4-4984-82fb-33337815451c\n",
-      "2025-04-18 22:02:45 - neopipe.task - INFO - [add_one] Success on attempt 1\n",
-      "2025-04-18 22:02:45 - neopipe.task - INFO - [multiply_two] Attempt 1 - Task ID: b54e5167-ef7c-41dd-a83e-dc5e24af873e\n",
-      "2025-04-18 22:02:45 - neopipe.task - INFO - [multiply_two] Success on attempt 1\n",
-      "2025-04-18 22:02:45 - neopipe.task - INFO - [multiply_two] Attempt 1 - Task ID: b54e5167-ef7c-41dd-a83e-dc5e24af873e\n",
-      "2025-04-18 22:02:45 - neopipe.task - INFO - [multiply_two] Success on attempt 1\n",
-      "2025-04-18 22:02:45 - neopipe.task - INFO - [add_one] Attempt 1 - Task ID: 70fe5576-79e4-4984-82fb-33337815451c\n",
-      "2025-04-18 22:02:45 - neopipe.task - INFO - [add_one] Success on attempt 1\n"
-     ]
-    }
-   ],
-   "source": [
-    "result = await test_run_parallel_success()"
->>>>>>> 81a8e753
-   ]
-  },
-  {
-   "cell_type": "code",
-<<<<<<< HEAD
+   ]
+  },
+  {
+   "cell_type": "code",
    "execution_count": 4,
    "metadata": {},
    "outputs": [
@@ -188,7 +136,7 @@
   },
   {
    "cell_type": "code",
-   "execution_count": 5,
+   "execution_count": 10,
    "metadata": {},
    "outputs": [
     {
@@ -219,33 +167,15 @@
       ]
      },
      "execution_count": 6,
-=======
-   "execution_count": 11,
-   "metadata": {},
-   "outputs": [
-    {
-     "data": {
-      "text/plain": [
-       "([PipelineResult(name='AsyncPipeline-f91635fe-7428-4a8c-af32-e9d95380eaf4', result=4),\n",
-       "  PipelineResult(name='AsyncPipeline-ae60c73c-b043-469a-a679-d6cc3f464a2a', result=5)],\n",
-       " PipelineTrace(pipelines=[SinglePipelineTrace(name='AsyncPipeline-f91635fe-7428-4a8c-af32-e9d95380eaf4', tasks=[('add_one', Ok(2)), ('multiply_two', Ok(4))]), SinglePipelineTrace(name='AsyncPipeline-ae60c73c-b043-469a-a679-d6cc3f464a2a', tasks=[('multiply_two', Ok(4)), ('add_one', Ok(5))])]))"
-      ]
-     },
-     "execution_count": 11,
->>>>>>> 81a8e753
      "metadata": {},
      "output_type": "execute_result"
     }
    ],
    "source": [
-<<<<<<< HEAD
     "class AnotherInvalidTask:\n",
     "    pass\n",
     "\n",
     "callable(AnotherInvalidTask)"
-=======
-    "result.unwrap()"
->>>>>>> 81a8e753
    ]
   }
  ],
